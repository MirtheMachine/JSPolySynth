# Javascript Poly Synth
A WIP demonstration of creating a polyphonic synthesizer in Javascript via the Web Audio API

-----------------------
# General Usage
<<<<<<< HEAD

=======
>>>>>>> d1ecddf1
* Clone/download repository files (use the green 'code' button at the top and download/extract the zip!)
* Double click index.html or open in Firefox/Chrome/Edge/Safari (most browsers supported)
* Click the first button to initialize the audio and start generating your synthesizer
* Navigate through the options to initialize a synthesizer through a tree of preset values
* Start the synthesizer via the onscreen button that appears once finished
    Use the slider on the right to change the midi note (value updates in text above)
* Click/hold the left button to make sound!


### Cool Tips:

<<<<<<< HEAD
* The "click/hold" button acts like a key on a piano! Hold the button and try setting different envelope values for fun results.
* The "Stop all sound" button acts as an instant panic - it deletes all currently running voices/oscillators.
* The button's mousedown/mouseup actions are noteOn/noteOff meaning..
* To hold a voice on a note: Click and hold over the button -> keep click held -> move mouse off of button
* To un-hold a voice on a note: Hold down click -> move cursor onto button -> release click
* Try doing some addition/subtraction of voices on a note doing the above to test the synth's dynamic polyphony
* A single note can have multiple types of oscillators playing! Set a note to be held then change oscillator type and play some new ones! See what happens :)

=======
### Tips:
* The "click/hold" button acts like a key on a piano! Hold the button and try setting different envelope values for fun results.
* The "Stop all sound" button acts as an instant panic - it deletes all currently running voices/oscillators.
* The button's mousedown/mouseup actions are noteOn/noteOff. You can click down and drag off the button to hold the note (don't release click until cursor off of button)
* If a note gets stuck, you can do the inverse of the above, hold down click -> move cursor onto button -> release click, to untrigger a stuck voice. Try doing some voice math and add/subtract voices per-note :)
>>>>>>> d1ecddf1
-----------------------

# Use in Your Page!

### Add the following to your html header with corresponding files in directory:
```html
<script src="js/soundOscillator.js"/>
<script src="js/synthesizer.js"/>
```

### Have the following variable in your main script in global scope
```js
let audioContext; //global scope
//create Synthesizer object later in scope
```

## IMPORTANT:
### Initialize it with an event listener:
```js
//function for event listener/mousedown action
function initializeAudio() {
    // initalize audioContext
    audioContext = new window.AudioContext();
    // optional: remove start audio button from screen
    button.remove();
    // you may now initialize a Synthesizer object
}

// -- Example of generating HTML button/event listener -- //

// create the button HTMLElement object
const button = document.createElement('button');

// add the event listener pass through reference to self to delete once done
button.addEventListener('mousedown', initializeAudio(), {once: true});

// add button to the body/intended parent node
document.body.appendChild(button);
```

### Create your synthesizer (destination can be any node!)
```js
let s;

// function called once synth params gathered
function startSynth(){
    // initialize Synthesizer with a destination
    // constructor overload: Synthesizer(destination, oscType, filterType)
    s = new Synthesizer(audioContext);
    // set Synthesizer params example - setting envelope release to 1 second
    s.geR = 1000;
}
```
-----------------------
<|MERGE_RESOLUTION|>--- conflicted
+++ resolved
@@ -3,10 +3,8 @@
 
 -----------------------
 # General Usage
-<<<<<<< HEAD
 
-=======
->>>>>>> d1ecddf1
+* Clone/download repository files (use the green 'code' button at the top and download/extract the zip!)
 * Clone/download repository files (use the green 'code' button at the top and download/extract the zip!)
 * Double click index.html or open in Firefox/Chrome/Edge/Safari (most browsers supported)
 * Click the first button to initialize the audio and start generating your synthesizer
@@ -18,7 +16,8 @@
 
 ### Cool Tips:
 
-<<<<<<< HEAD
+* The "click/hold" button acts like a key on a piano! Hold the button and try setting different envelope values for fun results.
+### Tips:
 * The "click/hold" button acts like a key on a piano! Hold the button and try setting different envelope values for fun results.
 * The "Stop all sound" button acts as an instant panic - it deletes all currently running voices/oscillators.
 * The button's mousedown/mouseup actions are noteOn/noteOff meaning..
@@ -27,13 +26,8 @@
 * Try doing some addition/subtraction of voices on a note doing the above to test the synth's dynamic polyphony
 * A single note can have multiple types of oscillators playing! Set a note to be held then change oscillator type and play some new ones! See what happens :)
 
-=======
-### Tips:
-* The "click/hold" button acts like a key on a piano! Hold the button and try setting different envelope values for fun results.
-* The "Stop all sound" button acts as an instant panic - it deletes all currently running voices/oscillators.
 * The button's mousedown/mouseup actions are noteOn/noteOff. You can click down and drag off the button to hold the note (don't release click until cursor off of button)
 * If a note gets stuck, you can do the inverse of the above, hold down click -> move cursor onto button -> release click, to untrigger a stuck voice. Try doing some voice math and add/subtract voices per-note :)
->>>>>>> d1ecddf1
 -----------------------
 
 # Use in Your Page!
